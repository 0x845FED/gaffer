##########################################################################
#  
<<<<<<< HEAD
#  Copyright (c) 2011, John Haddon. All rights reserved.
=======
#  Copyright (c) 2011-2012, John Haddon. All rights reserved.
>>>>>>> 2c77bc97
#  Copyright (c) 2012, Image Engine Design Inc. All rights reserved.
#  
#  Redistribution and use in source and binary forms, with or without
#  modification, are permitted provided that the following conditions are
#  met:
#  
#      * Redistributions of source code must retain the above
#        copyright notice, this list of conditions and the following
#        disclaimer.
#  
#      * Redistributions in binary form must reproduce the above
#        copyright notice, this list of conditions and the following
#        disclaimer in the documentation and/or other materials provided with
#        the distribution.
#  
#      * Neither the name of John Haddon nor the names of
#        any other contributors to this software may be used to endorse or
#        promote products derived from this software without specific prior
#        written permission.
#  
#  THIS SOFTWARE IS PROVIDED BY THE COPYRIGHT HOLDERS AND CONTRIBUTORS "AS
#  IS" AND ANY EXPRESS OR IMPLIED WARRANTIES, INCLUDING, BUT NOT LIMITED TO,
#  THE IMPLIED WARRANTIES OF MERCHANTABILITY AND FITNESS FOR A PARTICULAR
#  PURPOSE ARE DISCLAIMED. IN NO EVENT SHALL THE COPYRIGHT OWNER OR
#  CONTRIBUTORS BE LIABLE FOR ANY DIRECT, INDIRECT, INCIDENTAL, SPECIAL,
#  EXEMPLARY, OR CONSEQUENTIAL DAMAGES (INCLUDING, BUT NOT LIMITED TO,
#  PROCUREMENT OF SUBSTITUTE GOODS OR SERVICES; LOSS OF USE, DATA, OR
#  PROFITS; OR BUSINESS INTERRUPTION) HOWEVER CAUSED AND ON ANY THEORY OF
#  LIABILITY, WHETHER IN CONTRACT, STRICT LIABILITY, OR TORT (INCLUDING
#  NEGLIGENCE OR OTHERWISE) ARISING IN ANY WAY OUT OF THE USE OF THIS
#  SOFTWARE, EVEN IF ADVISED OF THE POSSIBILITY OF SUCH DAMAGE.
#  
##########################################################################

import unittest
import threading
import time

import IECore

import Gaffer
import GafferUI

QtCore = GafferUI._qtImport( "QtCore" )
QtGui = GafferUI._qtImport( "QtGui" )

class EventLoopTest( unittest.TestCase ) :

	def testIdleCallbacks( self ) :

		self.__idleCalls = 0
			
		def idle() :
		
			self.__idleCalls += 1
			return self.__idleCalls < 2
		
		def stop() :
			
			if self.__idleCalls==2 :
				GafferUI.EventLoop.mainEventLoop().stop()
				return False
				
			return True
			
		GafferUI.EventLoop.addIdleCallback( idle )
		GafferUI.EventLoop.addIdleCallback( stop )
		GafferUI.EventLoop.mainEventLoop().start()
	
		self.assertEqual( self.__idleCalls, 2 )
			
	def testExecuteOnUITheadAndWaitForResult( self ) :
	
		def f() :
		
			GafferUI.EventLoop.mainEventLoop().stop()
			self.__uiThreadFunctionCalled = True
			self.__uiThreadCalledOnCorrectThread = QtCore.QThread.currentThread() == QtGui.QApplication.instance().thread()
			return 101
			
		def t() :
<<<<<<< HEAD
		
			self.__uiThreadResult = GafferUI.EventLoop.executeOnUIThread( f, waitForResult=True )
			
		thread = threading.Thread( target = t )
		
		GafferUI.EventLoop.addIdleCallback( thread.start )
		GafferUI.EventLoop.mainEventLoop().start()
		
		thread.join()
		self.assertEqual( self.__uiThreadFunctionCalled, True )
		self.assertEqual( self.__uiThreadCalledOnCorrectThread, True )
		self.assertEqual( self.__uiThreadResult, 101 )
		
	def testExecuteOnUITheadAndDontWaitForResult( self ) :
	
		def f() :
		
			time.sleep( 2 )
			GafferUI.EventLoop.mainEventLoop().stop()
			self.__uiThreadFunctionCalled = True
			self.__uiThreadCalledOnCorrectThread = QtCore.QThread.currentThread() == QtGui.QApplication.instance().thread()
			return 101
			
		def t() :
		
			st = time.clock()
			self.__uiThreadResult = GafferUI.EventLoop.executeOnUIThread( f, waitForResult=False )
			self.__executeOnUIThreadDuration = time.clock() - st
			
		thread = threading.Thread( target = t )
		
=======
		
			self.__uiThreadResult = GafferUI.EventLoop.executeOnUIThread( f, waitForResult=True )
			
		thread = threading.Thread( target = t )
		
		GafferUI.EventLoop.addIdleCallback( thread.start )
		GafferUI.EventLoop.mainEventLoop().start()
		
		thread.join()
		self.assertEqual( self.__uiThreadFunctionCalled, True )
		self.assertEqual( self.__uiThreadCalledOnCorrectThread, True )
		self.assertEqual( self.__uiThreadResult, 101 )
		
	def testExecuteOnUITheadAndDontWaitForResult( self ) :
	
		def f() :
		
			time.sleep( 2 )
			GafferUI.EventLoop.mainEventLoop().stop()
			self.__uiThreadFunctionCalled = True
			self.__uiThreadCalledOnCorrectThread = QtCore.QThread.currentThread() == QtGui.QApplication.instance().thread()
			return 101
			
		def t() :
		
			st = time.clock()
			self.__uiThreadResult = GafferUI.EventLoop.executeOnUIThread( f, waitForResult=False )
			self.__executeOnUIThreadDuration = time.clock() - st
			
		thread = threading.Thread( target = t )
		
>>>>>>> 2c77bc97
		GafferUI.EventLoop.addIdleCallback( thread.start )
		GafferUI.EventLoop.mainEventLoop().start()
		
		thread.join()
		self.assertEqual( self.__uiThreadFunctionCalled, True )
		self.assertEqual( self.__uiThreadCalledOnCorrectThread, True )
		self.assertEqual( self.__uiThreadResult, None )
		# we shouldn't be waiting for the result of ui thread, so the return should be quicker
		# than the actual function called
		self.failUnless( self.__executeOnUIThreadDuration < 2 )
<<<<<<< HEAD
		
=======
	
	def testExceptionsInIdleCallbacks( self ) :

		self.__idle1Calls = 0
		self.__idle2Calls = 0
			
		def idle1() :
		
			self.__idle1Calls += 1
			raise RuntimeError( "I am a very naughty boy" )
		
		def idle2() :
		
			self.__idle2Calls += 1
			return True
			
		def stop() :
			
			if self.__idle2Calls==4 :
				GafferUI.EventLoop.mainEventLoop().stop()
				return False
				
			return True
			
		GafferUI.EventLoop.addIdleCallback( idle1 )
		GafferUI.EventLoop.addIdleCallback( idle2 )
		GafferUI.EventLoop.addIdleCallback( stop )
		
		mh = IECore.CapturingMessageHandler()
		with mh :
			GafferUI.EventLoop.mainEventLoop().start()
	
		self.assertEqual( self.__idle1Calls, 1 )
		self.failUnless( self.__idle2Calls >= 4 )
		self.assertEqual( len( mh.messages ), 1 )
		self.assertEqual( mh.messages[0].level, IECore.Msg.Level.Error )
		self.failUnless( "I am a very naughty boy" in mh.messages[0].message )
				
>>>>>>> 2c77bc97
	def setUp( self ) :
	
		self.__uiThreadFunctionCalled = False
		self.__uiThreadCalledOnCorrectThread = False
		self.__uiThreadResult = None
		self.__executeOnUIThreadDuration = 10000
	
if __name__ == "__main__":
	unittest.main()
	<|MERGE_RESOLUTION|>--- conflicted
+++ resolved
@@ -1,10 +1,6 @@
 ##########################################################################
 #  
-<<<<<<< HEAD
-#  Copyright (c) 2011, John Haddon. All rights reserved.
-=======
 #  Copyright (c) 2011-2012, John Haddon. All rights reserved.
->>>>>>> 2c77bc97
 #  Copyright (c) 2012, Image Engine Design Inc. All rights reserved.
 #  
 #  Redistribution and use in source and binary forms, with or without
@@ -86,7 +82,6 @@
 			return 101
 			
 		def t() :
-<<<<<<< HEAD
 		
 			self.__uiThreadResult = GafferUI.EventLoop.executeOnUIThread( f, waitForResult=True )
 			
@@ -118,39 +113,6 @@
 			
 		thread = threading.Thread( target = t )
 		
-=======
-		
-			self.__uiThreadResult = GafferUI.EventLoop.executeOnUIThread( f, waitForResult=True )
-			
-		thread = threading.Thread( target = t )
-		
-		GafferUI.EventLoop.addIdleCallback( thread.start )
-		GafferUI.EventLoop.mainEventLoop().start()
-		
-		thread.join()
-		self.assertEqual( self.__uiThreadFunctionCalled, True )
-		self.assertEqual( self.__uiThreadCalledOnCorrectThread, True )
-		self.assertEqual( self.__uiThreadResult, 101 )
-		
-	def testExecuteOnUITheadAndDontWaitForResult( self ) :
-	
-		def f() :
-		
-			time.sleep( 2 )
-			GafferUI.EventLoop.mainEventLoop().stop()
-			self.__uiThreadFunctionCalled = True
-			self.__uiThreadCalledOnCorrectThread = QtCore.QThread.currentThread() == QtGui.QApplication.instance().thread()
-			return 101
-			
-		def t() :
-		
-			st = time.clock()
-			self.__uiThreadResult = GafferUI.EventLoop.executeOnUIThread( f, waitForResult=False )
-			self.__executeOnUIThreadDuration = time.clock() - st
-			
-		thread = threading.Thread( target = t )
-		
->>>>>>> 2c77bc97
 		GafferUI.EventLoop.addIdleCallback( thread.start )
 		GafferUI.EventLoop.mainEventLoop().start()
 		
@@ -161,9 +123,6 @@
 		# we shouldn't be waiting for the result of ui thread, so the return should be quicker
 		# than the actual function called
 		self.failUnless( self.__executeOnUIThreadDuration < 2 )
-<<<<<<< HEAD
-		
-=======
 	
 	def testExceptionsInIdleCallbacks( self ) :
 
@@ -202,7 +161,6 @@
 		self.assertEqual( mh.messages[0].level, IECore.Msg.Level.Error )
 		self.failUnless( "I am a very naughty boy" in mh.messages[0].message )
 				
->>>>>>> 2c77bc97
 	def setUp( self ) :
 	
 		self.__uiThreadFunctionCalled = False
